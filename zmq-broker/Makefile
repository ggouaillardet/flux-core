--- conflicted
+++ resolved
@@ -45,11 +45,8 @@
 SUBCMDS = libexec/kvs libexec/ping libexec/mecho libexec/route \
 	libexec/stats libexec/barrier libexec/snoop libexec/event \
 	libexec/kvswatch libexec/kvsdir libexec/kvstorture \
-<<<<<<< HEAD
-	libexec/logger libexec/log libexec/info libexec/kvscopy
-=======
-	libexec/logger libexec/log libexec/info libexec/zio
->>>>>>> e2db0a2b
+	libexec/logger libexec/log libexec/info libexec/kvscopy \
+	libexec/zio
 
 BUILD = $(LIBCMB) $(LIBPMI) flux mpi_hello echo cmbd \
 	$(PLUGINS) $(SUBCMDS)
